#include <getopt.h>

#include <iostream>
#include <string>
#include <vector>
#include <cstdint>
#include <algorithm>
#include <unordered_map>

#include "minimizers.hpp"
#include "aligner.hpp"

#include "bioparser/bioparser.hpp"
#include "logger/logger.hpp"

static const std::string version = "v0.0.1";

static struct option options[] = {
    {"version", no_argument, nullptr, 'v'},
    {"help", no_argument, nullptr, 'h'},
    {nullptr, 0, nullptr, 0}
};

void help();

struct Sequence {
    Sequence(const char* name, std::uint32_t name_length,
        const char* data, std::uint32_t data_length)
            : name(name, name_length), data(data, data_length) {
    }

    Sequence(const char* name, std::uint32_t name_length,
        const char* data, std::uint32_t data_length,
        const char*, std::uint32_t)
            : Sequence(name, name_length, data, data_length) {
    }

    ~Sequence() {
    }

    std::string name;
    std::string data;
};

uint64_t get_complement_letter_value(char letter) {
    switch (letter) {
        case 'C': return 'G';
        case 'A': return 'T';
        case 'T': return 'A';
        case 'G': return 'C';
        default: return  0;
    }
}

int get_ceil_index(std::vector<Match> matches, std::vector<std::uint64_t> &tail_indices,
    std::uint64_t left, std::uint64_t right, std::uint64_t key) {
    while (right - left > 1) {
        int middle = left + (right - left)/2;
        if (matches[tail_indices[middle]].read_start >= key) {
            right = middle;
        } else {
            left = middle;
        }
    }
    return right;
}

std::vector<Match> find_lis_matches(std::vector<Match> &matches) {

    std::vector<std::uint64_t> tail_indices(matches.size(), 0);
    std::vector<std::uint64_t> prev_indices(matches.size(), -1);

    std::uint64_t len = 1;
    for (std::uint64_t i = 1; i < matches.size(); i++) {
        if (matches[i].read_start < matches[tail_indices[0]].read_start) {
            tail_indices[0] = i;
        } else if (matches[i].read_start > matches[tail_indices[len-1]].read_start) {
            prev_indices[i] = tail_indices[len-1];
            tail_indices[len++] = i;
        } else {
            std::uint64_t pos = get_ceil_index(matches, tail_indices, -1, len-1, matches[i].read_start);
            prev_indices[i] = tail_indices[pos-1];
            tail_indices[pos] = i;
        }
    }

    std::vector<Match> best_matches;

    for (int i = tail_indices[len-1]; i >= 0; i = prev_indices[i]) {
        best_matches.push_back(matches[i]);
    }
    return best_matches;
}

std::vector<Match> find_best_matches(std::vector<Match> &matches) {
    std::sort(matches.begin(), matches.end());

    std::vector<Match> forward_matches;
    std::vector<Match> reversed_matches;

    for (auto const &match: matches) {
        if (match.strand) {
            reversed_matches.push_back(match);
        } else {
            forward_matches.push_back(match);
        }
    }

    std::reverse(reversed_matches.begin(), reversed_matches.end());
    std::vector<Match> best_matches_reversed;
    if (reversed_matches.size() > 0) {
        best_matches_reversed = find_lis_matches(reversed_matches);
    }

    std::vector<Match> best_matches_forward;
    if (forward_matches.size() > 0) {
        best_matches_forward = find_lis_matches(forward_matches);
    }

    if (best_matches_forward.size() > best_matches_reversed.size()) {
        return best_matches_forward;
    } else {
        return best_matches_reversed;
    }
}

std::vector<Match> get_matches(std::vector<Minimizer> &first_sequence, std::vector<Minimizer> &second_sequence) {
    std::vector<Match> matches;
    std::uint64_t first_minimizers_index = 0;
    std::uint64_t second_minimizers_index = 0;

    while (first_minimizers_index < first_sequence.size() && second_minimizers_index < second_sequence.size()) {
        Minimizer first_minimizer = first_sequence[first_minimizers_index];
        Minimizer second_minimizer = second_sequence[second_minimizers_index];

        if (first_minimizer.value == second_minimizer.value) {
            std::uint64_t first_minimizers_inner_index = first_minimizers_index;
            std::uint64_t second_minimizers_inner_index = second_minimizers_index;

            while (first_minimizers_inner_index < first_sequence.size()) {
                Minimizer first_minimizer_inner = first_sequence[first_minimizers_inner_index];

                if (first_minimizer.value != first_minimizer_inner.value) {
                    break;
                }

                second_minimizers_inner_index = second_minimizers_index;
                while (second_minimizers_inner_index < second_sequence.size()) {
                    Minimizer second_minimizer_inner = second_sequence[second_minimizers_inner_index];
                    if (second_minimizer_inner.value == first_minimizer_inner.value) {
                        matches.emplace_back(first_minimizer_inner, second_minimizer_inner);
                        second_minimizers_inner_index += 1;
                    } else {
                        break;
                    }
                }
                first_minimizers_inner_index += 1;
            }

            first_minimizers_index = first_minimizers_inner_index;
            second_minimizers_index = second_minimizers_inner_index;
        } else {
            if (first_minimizer.value < second_minimizer.value) {
                first_minimizers_index += 1;
            } else {
                second_minimizers_index += 1;
            }
        }
    }

    return matches;
}

std::vector<Cluster> create_clusters(std::vector<Match> matches, std::uint64_t kmer_length) {

    std::vector<Cluster> clusters;

    if (matches.size() <= 0) {
        return clusters;
    }

    std::uint64_t start_ref = matches[0].ref_start;
    std::uint64_t len_ref = 0;
    std::uint64_t start_read = matches[0].read_start;
    std::uint64_t len_read = 0;

    for (std::uint64_t i = 1; i < matches.size(); i++) {
        Match match = matches[i];
        Match previous_match = matches[i-1];

        std::uint64_t ref_len = match.ref_start - previous_match.ref_start;
        std::uint64_t read_len = match.strand ?
            previous_match.read_start - match.read_start :
            match.read_start - previous_match.read_start;

        if (read_len < 15 && ref_len > 100) {
            std::uint64_t adjusted_start_read = match.strand ? start_read-len_read : start_read;
            clusters.emplace_back(start_ref, len_ref+kmer_length, adjusted_start_read, len_read+kmer_length, match.strand);

            start_ref = match.ref_start;
            start_read = match.read_start;
            len_ref = 0;
            len_read = 0;
        } else {
            len_ref += ref_len;
            len_read += read_len;
        }
    }
    if (len_ref > 0) {
        std::uint64_t adjusted_start_read = matches[0].strand ? start_read-len_read : start_read;
        clusters.emplace_back(start_ref, len_ref+kmer_length, adjusted_start_read, len_read+kmer_length, matches[0].strand);
    }

  return clusters;
}

inline bool isSuffix(const std::string& src, const std::string& suffix) {
    return src.size() < suffix.size() ? false :
        src.compare(src.size() - suffix.size(), suffix.size(), suffix) == 0;
}

int main(int argc, char** argv) {

    std::vector<std::string> input_paths;

    std::uint64_t kmer_length = 15;
    std::uint64_t window_length = 5;

    char argument;
    while ((argument = getopt_long(argc, argv, "h", options, nullptr)) != -1) {
        switch (argument) {
            case 'v': std::cout << version << std::endl; return 0;
            case 'h': help(); return 0;
            default: return 1;
        }
    }

    for (std::int32_t i = optind; i < argc; ++i) {
        input_paths.emplace_back(argv[i]);
    }

    if (input_paths.empty()) {
        std::cerr << "[ram::] error: missing input file(s)!" << std::endl;
        help();
        return 1;
    }

    std::unique_ptr<bioparser::Parser<Sequence>> sparser = nullptr;

    if (isSuffix(input_paths[0], ".fasta") || isSuffix(input_paths[0], ".fa") ||
        isSuffix(input_paths[0], ".fasta.gz") || isSuffix(input_paths[0], ".fa.gz")) {
        sparser = bioparser::createParser<bioparser::FastaParser, Sequence>(
            input_paths[0]);
    } else if (isSuffix(input_paths[0], ".fastq") || isSuffix(input_paths[0], ".fq") ||
               isSuffix(input_paths[0], ".fastq.gz") || isSuffix(input_paths[0], ".fq.gz")) {
        sparser = bioparser::createParser<bioparser::FastqParser, Sequence>(
            input_paths[0]);
    } else {
        std::cerr << "[ram::] error: file " << input_paths[0] <<
            " has unsupported format extension (valid extensions: .fasta, "
            ".fasta.gz, .fa, .fa.gz, .fastq, .fastq.gz, .fq, .fq.gz)!" <<
        std::endl;
        return 1;
    }

    std::unique_ptr<bioparser::Parser<Sequence>> tparser = nullptr;

    if (input_paths.size() > 1) {
        if (isSuffix(input_paths[1], ".fasta") || isSuffix(input_paths[1], ".fa") ||
            isSuffix(input_paths[1], ".fasta.gz") || isSuffix(input_paths[1], ".fa.gz")) {
            tparser = bioparser::createParser<bioparser::FastaParser, Sequence>(
                input_paths[1]);
        } else if (isSuffix(input_paths[1], ".fastq") || isSuffix(input_paths[1], ".fq") ||
                   isSuffix(input_paths[1], ".fastq.gz") || isSuffix(input_paths[1], ".fq.gz")) {
            tparser = bioparser::createParser<bioparser::FastqParser, Sequence>(
                input_paths[1]);
        } else {
            std::cerr << "[ram::] error: file " << input_paths[1] <<
                " has unsupported format extension (valid extensions: .fasta, "
                ".fasta.gz, .fa, .fa.gz, .fastq, .fastq.gz, .fq, .fq.gz)!" <<
            std::endl;
            return 1;
        }
    }

    std::vector<std::unique_ptr<Sequence>> containee_reads;
    sparser->parse_objects(containee_reads, -1);

    std::vector<std::unique_ptr<Sequence>> contained_reads;
<<<<<<< HEAD
    tparser->parse_objects(contained_reads, -1);
    std::string& contained = contained_reads.front()->data;
=======
    tparser->parse(contained_reads, -1);
>>>>>>> 87bbf41d


    auto logger = logger::Logger();
    logger.log();

    std::unordered_map<uint64_t, std::vector<uint64_t>> minimizer_hash;

    uint32_t id = 0;
    std::vector<std::pair<uint64_t, uint64_t>> minimizers;
    for (const auto& it: contained_reads) {
        ram::createMinimizers(minimizers, it->data.c_str(), it->data.size(), id, 15, 5);
        ++id;
    }

    std::cerr << minimizers.size() << std::endl;

    logger.log("[ram::] collected minimizers in");
    logger.log();

    ram::sortMinimizers(minimizers, 15);

    logger.log("[ram::] sorted minimizers in");
    logger.log();

    for (std::uint32_t i = 0; i < minimizers.size(); ++i) {
        if (i != 0 && minimizers[i].first == minimizers[i-1].first &&
            minimizers[i].second < minimizers[i - 1].second) {
            std::cerr << minimizers[i].first << " " << (minimizers[i].second >> 32) << " " << (static_cast<std::uint32_t>(minimizers[i].second) >> 1) << " " << (minimizers[i].second & 1) << std::endl;
            std::cerr << minimizers[i - 1].first << " " << (minimizers[i - 1].second >> 32) << " " << (static_cast<std::uint32_t>(minimizers[i - 1].second) >> 1) << " " << (minimizers[i - 1].second & 1) << std::endl;
            //throw std::logic_error("minimizers");
        }
    }

    std::uint32_t num_minimizers = 0;
    for (std::uint32_t i = 0; i < minimizers.size(); ++i) {
        if (i != 0 && minimizers[i - 1].first != minimizers[i].first) {
            ++num_minimizers;
        }
    }

    std::unordered_map<uint64_t, std::pair<uint32_t, uint32_t>> hash;
    hash.reserve(num_minimizers);

    std::vector<std::uint32_t> counts;
    counts.reserve(num_minimizers);

    std::uint32_t count = 0;
    for (std::uint32_t i = 0; i < minimizers.size(); ++i) {
        if (i != 0 && minimizers[i - 1].first != minimizers[i].first) {
            hash[minimizers[i - 1].first] = std::make_pair(i - count, count);
            counts.emplace_back(count);
            count = 0;
        }
        ++count;
    }

    logger.log("[ram::] created hash in");
    logger.log();

    std::sort(counts.begin(), counts.end());

    std::cerr << hash.size() << std::endl;
    std::cerr << counts[(1 - 0.001) * counts.size()] << std::endl;

    logger.log("[ram::] found occurences in");

    return 0;

    std::string& containee = containee_reads.front()->data;
    std::string& contained = contained_reads.front()->data;

    std::cout << "Containee size: " << containee.length() << std::endl;
    std::cout << "Contained size: " << contained.length() << std::endl;

    std::vector<Minimizer> minimizers_contained;
    minimizers_contained = createMinimizers(contained.c_str(),
        contained.length(), kmer_length, window_length);

    std::cout << "Minimizers contained: " << minimizers_contained.size() << std::endl;

    std::vector<Minimizer> start_minimizers;
    std::vector<Minimizer> end_minimizers;

    for (auto const &minimizer: minimizers_contained) {
      if(minimizer.location < 1000) {
        start_minimizers.push_back(minimizer);
      }
      if(minimizer.location > (contained.length()-1000)) {
        end_minimizers.push_back(minimizer);
      }
    }

    std::cout << "Start minimizers size: " << start_minimizers.size() << std::endl;
    std::cout << "End minimizers size: " << end_minimizers.size() << std::endl;

    std::vector<Minimizer> minimizers_containee;
    minimizers_containee = createMinimizers(containee.c_str(),
        containee.length(), kmer_length, window_length);

    std::vector<Match> matches_start = get_matches(start_minimizers, minimizers_containee);
    std::vector<Match> result_matches_start = find_best_matches(matches_start);
    std::vector<Cluster> clusters_start = create_clusters(result_matches_start, kmer_length);

    for (auto const &match: result_matches_start) {
      std::cout << match.to_string() << std::endl;
    }

    for (auto const &cluster: clusters_start) {
      std::cout << cluster.to_string() << std::endl;
    }

    std::vector<Match> matches_end = get_matches(end_minimizers, minimizers_containee);
    std::vector<Match> result_matches_end = find_best_matches(matches_end);
    std::vector<Cluster> clusters_end = create_clusters(result_matches_end, kmer_length);

    for (auto const &match: result_matches_end) {
      std::cout << match.to_string() << std::endl;
    }

    for (auto const &cluster: clusters_end) {
      std::cout << cluster.to_string() << std::endl;
    }

    // todo alignment
    std::string cigar;
    std::uint64_t target_begin = 0;

    Cluster cluster = clusters_start[0];

    std::string t_sub = containee.substr(cluster.ref_start, cluster.ref_length);
    std::string q_sub = contained.substr(cluster.read_start, cluster.read_length);

    char q_sub_reverse[q_sub.size()];
    for (std::uint64_t i = 0; i < q_sub.size(); i++) {
      q_sub_reverse[(q_sub.size()-1)-i] = get_complement_letter_value(q_sub[i]);
    }

    const char* t_sub_char = t_sub.c_str();

    pairwise_alignment(&q_sub_reverse[0], q_sub.size(), t_sub_char, t_sub.size(),
        2, -1, -2, cigar, target_begin);

    cigar = std::string(cigar.rbegin(), cigar.rend());

    std::cout << cigar << std::endl;

    return 0;
}

void help() {
    std::cout <<
        "usage: ram [options ...] <sequences> [<target sequences>]\n"
        "\n"
        "    <sequences>\n"
        "        input file in FASTA/FASTQ format (can be compressed with gzip)\n"
        "        containing sequences\n"
        "    <target sequences>\n"
        "        input file in FASTA/FASTQ format (can be compressed with gzip)\n"
        "        containing target sequences\n"
        "\n"
        "    options:\n"
        "        --version\n"
        "            prints the version number\n"
        "        -h, --help\n"
        "            prints the usage\n";
}<|MERGE_RESOLUTION|>--- conflicted
+++ resolved
@@ -284,15 +284,10 @@
     }
 
     std::vector<std::unique_ptr<Sequence>> containee_reads;
-    sparser->parse_objects(containee_reads, -1);
+    sparser->parse(containee_reads, -1);
 
     std::vector<std::unique_ptr<Sequence>> contained_reads;
-<<<<<<< HEAD
-    tparser->parse_objects(contained_reads, -1);
-    std::string& contained = contained_reads.front()->data;
-=======
     tparser->parse(contained_reads, -1);
->>>>>>> 87bbf41d
 
 
     auto logger = logger::Logger();
